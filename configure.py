--- conflicted
+++ resolved
@@ -259,18 +259,16 @@
         'http/api_docs.cc',
         ]
 
-<<<<<<< HEAD
 api = ['api/api.cc',
        'api/api-doc/storage_service.json',
        'api/storage_service.cc',
        ]
-=======
+
 boost_test_lib = [
    'tests/test-utils.cc',
    'tests/test_runner.cc',
 ]
 
->>>>>>> e03a23b5
 defines = []
 libs = '-laio -lboost_program_options -lboost_system -lstdc++ -lm -lboost_unit_test_framework -lboost_thread -lcryptopp -lrt'
 hwloc_libs = '-lhwloc -lnuma -lpciaccess -lxml2 -lz'
@@ -418,6 +416,13 @@
 
 for t in urchin_tests:
     deps[t] = urchin_core + [t + '.cc']
+
+
+deps['tests/urchin/cql_query_test'] += boost_test_lib
+deps['tests/urchin/commitlog_test'] += boost_test_lib
+deps['tests/urchin/sstable_test'] += boost_test_lib
+deps['tests/urchin/hash_test'] += boost_test_lib
+deps['tests/urchin/serializer_test'] += boost_test_lib
 
 warnings = [
     '-Wno-mismatched-tags',  # clang-only
