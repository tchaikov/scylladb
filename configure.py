#!/usr/bin/python3
#
# This file is open source software, licensed to you under the terms
# of the Apache License, Version 2.0 (the "License").  See the NOTICE file
# distributed with this work for additional information regarding copyright
# ownership.  You may not use this file except in compliance with the License.
#
# You may obtain a copy of the License at
#
#   http://www.apache.org/licenses/LICENSE-2.0
#
# Unless required by applicable law or agreed to in writing,
# software distributed under the License is distributed on an
# "AS IS" BASIS, WITHOUT WARRANTIES OR CONDITIONS OF ANY
# KIND, either express or implied.  See the License for the
# specific language governing permissions and limitations
# under the License.
#
import os, os.path, textwrap, argparse, sys, shlex, subprocess, tempfile, re

configure_args = str.join(' ', [shlex.quote(x) for x in sys.argv[1:]])

def add_tristate(arg_parser, name, dest, help):
    arg_parser.add_argument('--enable-' + name, dest = dest, action = 'store_true', default = None,
                            help = 'Enable ' + help)
    arg_parser.add_argument('--disable-' + name, dest = dest, action = 'store_false', default = None,
                            help = 'Disable ' + help)

def apply_tristate(var, test, note, missing):
    if (var is None) or var:
        if test():
            return True
        elif var == True:
            print(missing)
            sys.exit(1)
        else:
            print(note)
            return False
    return False

def try_compile(compiler, source = '', flags = []):
    with tempfile.NamedTemporaryFile() as sfile:
        sfile.file.write(bytes(source, 'utf-8'))
        sfile.file.flush()
        return subprocess.call([compiler, '-x', 'c++', '-o', '/dev/null', '-c', sfile.name] + flags,
                               stdout = subprocess.DEVNULL,
                               stderr = subprocess.DEVNULL) == 0

def warning_supported(warning, compiler):
    # gcc ignores -Wno-x even if it is not supported
    adjusted = re.sub('^-Wno-', '-W', warning)
    return try_compile(flags = [adjusted], compiler = compiler)

def debug_flag(compiler):
    src_with_auto = textwrap.dedent('''\
        template <typename T>
        struct x { auto f() {} };

        x<int> a;
        ''')
    if try_compile(source = src_with_auto, flags = ['-g', '-std=gnu++1y'], compiler = compiler):
        return '-g'
    else:
        print('Note: debug information disabled; upgrade your compiler')
        return ''

class Thrift(object):
    def __init__(self, source, service):
        self.source = source
        self.service = service
    def generated(self, gen_dir):
        basename = os.path.splitext(os.path.basename(self.source))[0]
        files = [basename + '_' + ext
                 for ext in ['types.cpp', 'types.h', 'constants.cpp', 'constants.h']]
        files += [self.service + ext
                  for ext in ['.cpp', '.h']]
        return [os.path.join(gen_dir, file) for file in files]
    def headers(self, gen_dir):
        return [x for x in self.generated(gen_dir) if x.endswith('.h')]
    def sources(self, gen_dir):
        return [x for x in self.generated(gen_dir) if x.endswith('.cpp')]
    def objects(self, gen_dir):
        return [x.replace('.cpp', '.o') for x in self.sources(gen_dir)]
    def endswith(self, end):
        return self.source.endswith(end)

class Antlr3Grammar(object):
    def __init__(self, source):
        self.source = source
    def generated(self, gen_dir):
        basename = os.path.splitext(self.source)[0]
        files = [basename + ext
                 for ext in ['Lexer.cpp', 'Lexer.hpp', 'Parser.cpp', 'Parser.hpp']]
        return [os.path.join(gen_dir, file) for file in files]
    def headers(self, gen_dir):
        return [x for x in self.generated(gen_dir) if x.endswith('.hpp')]
    def sources(self, gen_dir):
        return [x for x in self.generated(gen_dir) if x.endswith('.cpp')]
    def objects(self, gen_dir):
        return [x.replace('.cpp', '.o') for x in self.sources(gen_dir)]
    def endswith(self, end):
        return self.source.endswith(end)

modes = {
    'debug': {
        'sanitize': '-fsanitize=address -fsanitize=leak -fsanitize=undefined',
        'sanitize_libs': '-lubsan -lasan',
        'opt': '-O0 -DDEBUG -DDEFAULT_ALLOCATOR',
        'libs': '',
    },
    'release': {
        'sanitize': '',
        'sanitize_libs': '',
        'opt': '-O2',
        'libs': '',
    },
}

urchin_tests = [
    'tests/urchin/mutation_test',
    'tests/urchin/types_test',
    'tests/perf/perf_mutation',
    'tests/perf/perf_cql_parser',
    'tests/urchin/cql_query_test',
    'tests/test-serialization',
    'tests/urchin/sstable_test',
    'tests/urchin/commitlog_test',
]

tests = [
    'tests/test-reactor',
    'tests/fileiotest',
    'tests/directory_test',
    'tests/linecount',
    'tests/echotest',
    'tests/l3_test',
    'tests/ip_test',
    'tests/timertest',
    'tests/tcp_test',
    'tests/futures_test',
    'tests/smp_test',
    'tests/udp_server',
    'tests/udp_client',
    'tests/blkdiscard_test',
    'tests/sstring_test',
    'tests/httpd',
    'tests/memcached/test_ascii_parser',
    'tests/tcp_server',
    'tests/tcp_client',
    'tests/allocator_test',
    'tests/output_stream_test',
    'tests/udp_zero_copy',
    'tests/shared_ptr_test',
<<<<<<< HEAD
    'tests/slab_test'
    ] + urchin_tests
=======
    'tests/slab_test',
    'tests/fstream_test'
    ]
>>>>>>> 820ea940

apps = [
    'apps/httpd/httpd',
    'seastar',
    'apps/seawreck/seawreck',
    'apps/memcached/memcached',
    ]

all_artifacts = apps + tests

arg_parser = argparse.ArgumentParser('Configure seastar')
arg_parser.add_argument('--static', dest = 'static', action = 'store_const', default = '',
                        const = '-static',
                        help = 'Static link (useful for running on hosts outside the build environment')
arg_parser.add_argument('--pie', dest = 'pie', action = 'store_true',
                        help = 'Build position-independent executable (PIE)')
arg_parser.add_argument('--so', dest = 'so', action = 'store_true',
                        help = 'Build shared object (SO) instead of executable')
arg_parser.add_argument('--mode', action='store', choices=list(modes.keys()) + ['all'], default='all')
arg_parser.add_argument('--with', dest='artifacts', action='append', choices=all_artifacts, default=[])
arg_parser.add_argument('--cflags', action = 'store', dest = 'user_cflags', default = '',
                        help = 'Extra flags for the C++ compiler')
arg_parser.add_argument('--ldflags', action = 'store', dest = 'user_ldflags', default = '',
                        help = 'Extra flags for the linker')
arg_parser.add_argument('--compiler', action = 'store', dest = 'cxx', default = 'g++',
                        help = 'C++ compiler path')
arg_parser.add_argument('--with-osv', action = 'store', dest = 'with_osv', default = '',
                        help = 'Shortcut for compile for OSv')
arg_parser.add_argument('--dpdk-target', action = 'store', dest = 'dpdk_target', default = '',
                        help = 'Path to DPDK SDK target location (e.g. <DPDK SDK dir>/x86_64-native-linuxapp-gcc)')
add_tristate(arg_parser, name = 'hwloc', dest = 'hwloc', help = 'hwloc support')
add_tristate(arg_parser, name = 'xen', dest = 'xen', help = 'Xen support')
args = arg_parser.parse_args()

libnet = [
    'net/proxy.cc',
    'net/virtio.cc',
    'net/dpdk.cc',
    'net/ip.cc',
    'net/ethernet.cc',
    'net/arp.cc',
    'net/native-stack.cc',
    'net/ip_checksum.cc',
    'net/udp.cc',
    'net/tcp.cc',
    'net/dhcp.cc',
    ]

core = [
    'core/reactor.cc',
    'core/fstream.cc',
    'core/posix.cc',
    'core/memory.cc',
    'core/resource.cc',
    'core/scollectd.cc',
    'core/app-template.cc',
    'core/dpdk_rte.cc',
    'util/conversions.cc',
    'net/packet.cc',
    'net/posix-stack.cc',
    'tests/test_runner.cc',
    'net/net.cc',
    ]

defines = []
libs = '-laio -lboost_program_options -lboost_system -lstdc++ -lm -lboost_unit_test_framework -lboost_thread -lcryptopp -lrt'
hwloc_libs = '-lhwloc -lnuma -lpciaccess -lxml2 -lz'

def have_xen():
    source  = '#include <stdint.h>\n'
    source += '#include <xen/xen.h>\n'
    source += '#include <xen/sys/evtchn.h>\n'
    source += '#include <xen/sys/gntdev.h>\n'
    source += '#include <xen/sys/gntalloc.h>\n'

    return try_compile(compiler = args.cxx, source = source)

if apply_tristate(args.xen, test = have_xen,
                  note = 'Note: xen-devel not installed.  No Xen support.',
                  missing = 'Error: required package xen-devel not installed.'):
    libs += ' -lxenstore'
    defines.append("HAVE_XEN")
    libnet += [ 'net/xenfront.cc' ]
    core += [
                'core/xen/xenstore.cc',
                'core/xen/gntalloc.cc',
                'core/xen/evtchn.cc',
            ]


memcache_base = [
    'apps/memcached/ascii.rl'
] + libnet + core

cassandra_interface = Thrift(source = 'interface/cassandra.thrift', service = 'Cassandra')

urchin_core = (['database.cc',
                 'sstables/sstables.cc',
                 'log.cc',
                 'transport/server.cc',
                 'cql3/abstract_marker.cc',
                 'cql3/cql3.cc',
                 'cql3/cql3_type.cc',
                 'cql3/operation.cc',
                 'cql3/functions/functions.cc',
                 'cql3/statements/modification_statement.cc',
                 'cql3/statements/update_statement.cc',
                 'cql3/statements/delete_statement.cc',
                 'thrift/handler.cc',
                 'thrift/server.cc',
                 'thrift/thrift_validation.cc',
                 'utils/murmur_hash.cc',
                 'utils/uuid.cc',
                 'types.cc',
                 'validation.cc',
                 'service/storage_proxy.cc',
                 'cql3/operator.cc',
                 'cql3/relation.cc',
                 'cql3/column_identifier.cc',
                 'cql3/constants.cc',
                 'cql3/query_processor.cc',
                 'cql3/query_options.cc',
                 'cql3/single_column_relation.cc',
                 'cql3/column_condition.cc',
                 'db/db.cc',
                 'db/system_keyspace.cc',
                 'db/legacy_schema_tables.cc',
                 'db/commitlog/commitlog.cc',
                 'io/io.cc',
                 'utils/utils.cc',
                 'utils/UUID_gen.cc',
                 'gms/version_generator.cc',
                 'gms/gms.cc',
                 'dht/dht.cc',
                 'dht/i_partitioner.cc',
                 'dht/murmur3_partitioner.cc',
                 'unimplemented.cc',
                 ]
                + [Antlr3Grammar('cql3/Cql.g')]
                + [Thrift('interface/cassandra.thrift', 'Cassandra')]
                + core + libnet)

deps = {
    'seastar': ['main.cc'] + urchin_core,
    'tests/test-reactor': ['tests/test-reactor.cc'] + core,
    'apps/httpd/httpd': ['http/common.cc', 'http/routes.cc', 'json/json_elements.cc', 'json/formatter.cc', 'http/matcher.cc', 'http/mime_types.cc', 'http/httpd.cc', 'http/reply.cc', 'http/request_parser.rl', 'apps/httpd/main.cc'] + libnet + core,
    'apps/memcached/memcached': ['apps/memcached/memcache.cc'] + memcache_base,
    'tests/memcached/test_ascii_parser': ['tests/memcached/test_ascii_parser.cc'] + memcache_base,
    'tests/fileiotest': ['tests/fileiotest.cc'] + core,
    'tests/directory_test': ['tests/directory_test.cc'] + core,
    'tests/linecount': ['tests/linecount.cc'] + core,
    'tests/echotest': ['tests/echotest.cc'] + core + libnet,
    'tests/l3_test': ['tests/l3_test.cc'] + core + libnet,
    'tests/ip_test': ['tests/ip_test.cc'] + core + libnet,
    'tests/tcp_test': ['tests/tcp_test.cc'] + core + libnet,
    'tests/timertest': ['tests/timertest.cc'] + core,
    'tests/futures_test': ['tests/futures_test.cc'] + core,
    'tests/smp_test': ['tests/smp_test.cc'] + core,
    'tests/udp_server': ['tests/udp_server.cc'] + core + libnet,
    'tests/udp_client': ['tests/udp_client.cc'] + core + libnet,
    'tests/tcp_server': ['tests/tcp_server.cc'] + core + libnet,
    'tests/tcp_client': ['tests/tcp_client.cc'] + core + libnet,
    'apps/seawreck/seawreck': ['apps/seawreck/seawreck.cc', 'apps/seawreck/http_response_parser.rl'] + core + libnet,
    'tests/blkdiscard_test': ['tests/blkdiscard_test.cc'] + core,
    'tests/sstring_test': ['tests/sstring_test.cc'] + core,
    'tests/httpd': ['http/common.cc', 'http/routes.cc', 'json/json_elements.cc', 'json/formatter.cc', 'http/matcher.cc', 'tests/httpd.cc', 'http/mime_types.cc', 'http/reply.cc'] + core,
    'tests/allocator_test': ['tests/allocator_test.cc', 'core/memory.cc', 'core/posix.cc'],
    'tests/output_stream_test': ['tests/output_stream_test.cc'] + core + libnet,
    'tests/udp_zero_copy': ['tests/udp_zero_copy.cc'] + core + libnet,
    'tests/shared_ptr_test': ['tests/shared_ptr_test.cc'] + core,
    'tests/slab_test': ['tests/slab_test.cc'] + core,
    'tests/fstream_test': ['tests/fstream_test.cc'] + core,
}

for t in urchin_tests:
    deps[t] = urchin_core + [t + '.cc']

warnings = [
    '-Wno-mismatched-tags',  # clang-only
    ]

# The "--with-osv=<path>" parameter is a shortcut for a bunch of other
# settings:
if args.with_osv:
    args.so = True
    args.hwloc = False
    args.user_cflags = (args.user_cflags +
        ' -DDEFAULT_ALLOCATOR -fvisibility=default -DHAVE_OSV -I' +
        args.with_osv + '/include')

if args.dpdk_target:
    args.user_cflags = (args.user_cflags +
        ' -DHAVE_DPDK -I' +
        args.dpdk_target + '/include -Wno-error=literal-suffix -Wno-literal-suffix -Wno-invalid-offsetof')
    libs += (' -L' + args.dpdk_target + '/lib ' +
        '-Wl,--whole-archive -lrte_pmd_bond -lrte_pmd_vmxnet3_uio -lrte_pmd_virtio_uio -lrte_pmd_i40e -lrte_pmd_ixgbe -lrte_pmd_e1000 -lrte_pmd_ring -Wl,--no-whole-archive -lrte_distributor -lrte_kni -lrte_pipeline -lrte_table -lrte_port -lrte_timer -lrte_hash -lrte_lpm -lrte_power -lrte_acl -lrte_meter -lrte_sched -lrte_kvargs -lrte_mbuf -lrte_ip_frag -lethdev -lrte_eal -lrte_malloc -lrte_mempool -lrte_ring -lrte_cmdline -lrte_cfgfile -lrt -lm -ldl')

warnings = [w
            for w in warnings
            if warning_supported(warning = w, compiler = args.cxx)]

warnings = ' '.join(warnings)

dbgflag = debug_flag(args.cxx)

def have_hwloc():
    return try_compile(compiler = args.cxx, source = '#include <hwloc.h>\n#include <numa.h>')

if apply_tristate(args.hwloc, test = have_hwloc,
                  note = 'Note: hwloc-devel/numactl-devel not installed.  No NUMA support.',
                  missing = 'Error: required packages hwloc-devel/numactl-devel not installed.'):
    libs += ' ' + hwloc_libs
    defines.append('HAVE_HWLOC')
    defines.append('HAVE_NUMA')

if args.so:
    args.pie = '-shared'
    args.fpie = '-fpic'
elif args.pie:
    args.pie = '-pie'
    args.fpie = '-fpie'
else:
    args.pie = ''
    args.fpie = ''

defines = ' '.join(['-D' + d for d in defines])

globals().update(vars(args))

total_memory = os.sysconf('SC_PAGE_SIZE') * os.sysconf('SC_PHYS_PAGES')
link_pool_depth = max(int(total_memory / 15e9), 1)

build_modes = modes if args.mode == 'all' else [args.mode]
build_artifacts = all_artifacts if not args.artifacts else args.artifacts

outdir = 'build'
buildfile = 'build.ninja'
os.makedirs(outdir, exist_ok = True)
do_sanitize = True
if args.static:
    do_sanitize = False
with open(buildfile, 'w') as f:
    f.write(textwrap.dedent('''\
        configure_args = {configure_args}
        builddir = {outdir}
        cxx = {cxx}
        cxxflags = -std=gnu++1y {dbgflag} {fpie} -Wall -Werror -fvisibility=hidden -pthread -I. {user_cflags} {warnings} {defines}
        ldflags = {dbgflag} -Wl,--no-as-needed {static} {pie} -fvisibility=hidden -pthread {user_ldflags}
        libs = {libs}
        pool link_pool
            depth = {link_pool_depth}
        rule ragel
            command = ragel -G2 -o $out $in
            description = RAGEL $out
        ''').format(**globals()))
    for mode in build_modes:
        modeval = modes[mode]
        if modeval['sanitize'] and not do_sanitize:
            print('Note: --static disables debug mode sanitizers')
            modeval['sanitize'] = ''
            modeval['sanitize_libs'] = ''
        f.write(textwrap.dedent('''\
            cxxflags_{mode} = {sanitize} {opt} -I $builddir/{mode}/gen
            libs_{mode} = {libs} {sanitize_libs}
            rule cxx.{mode}
              command = $cxx -MMD -MT $out -MF $out.d $cxxflags $cxxflags_{mode} -c -o $out $in
              description = CXX $out
              depfile = $out.d
            rule link.{mode}
              command = $cxx  $cxxflags_{mode} $ldflags -o $out $in $libs $libs_{mode}
              description = LINK $out
              pool = link_pool
            rule thrift.{mode}
                command = thrift -gen cpp:cob_style -out $builddir/{mode}/gen $in
                description = THRIFT $in
            rule antlr3.{mode}
                command = sed -e '/^#if 0/,/^#endif/d' $in > $builddir/{mode}/gen/$in && antlr3 $builddir/{mode}/gen/$in && sed -i 's/^\\( *\)\\(ImplTraits::CommonTokenType\\* [a-zA-Z0-9_]* = NULL;\\)$$/\\1const \\2/' build/{mode}/gen/${{stem}}Parser.cpp
                description = ANTLR3 $in
            ''').format(mode = mode, **modeval))
        f.write('build {mode}: phony {artifacts}\n'.format(mode = mode,
            artifacts = str.join(' ', ('$builddir/' + mode + '/' + x for x in build_artifacts))))
        compiles = {}
        ragels = {}
        thrifts = set()
        antlr3_grammars = set()
        for binary in build_artifacts:
            srcs = deps[binary]
            objs = ['$builddir/' + mode + '/' + src.replace('.cc', '.o')
                    for src in srcs
                    if src.endswith('.cc')]
            has_thrift = False
            for dep in deps[binary]:
                if isinstance(dep, Thrift):
                    has_thrift = True
                    objs += dep.objects('$builddir/' + mode + '/gen')
                if isinstance(dep, Antlr3Grammar):
                    objs += dep.objects('$builddir/' + mode + '/gen')
            f.write('build $builddir/{}/{}: link.{} {}\n'.format(mode, binary, mode, str.join(' ', objs)))
            if has_thrift:
                f.write('   libs =  -lthrift -lboost_system $libs\n')
            for src in srcs:
                if src.endswith('.cc'):
                    obj = '$builddir/' + mode + '/' + src.replace('.cc', '.o')
                    compiles[obj] = src
                elif src.endswith('.rl'):
                    hh = '$builddir/' + mode + '/gen/' + src.replace('.rl', '.hh')
                    ragels[hh] = src
                elif src.endswith('.thrift'):
                    thrifts.add(src)
                elif src.endswith('.g'):
                    antlr3_grammars.add(src)
                else:
                    raise Exception('No rule for ' + src)
        for obj in compiles:
            src = compiles[obj]
            gen_headers = list(ragels.keys())
            for th in thrifts:
                gen_headers += th.headers('$builddir/{}/gen'.format(mode))
            for g in antlr3_grammars:
                gen_headers += g.headers('$builddir/{}/gen'.format(mode))
            f.write('build {}: cxx.{} {} || {} \n'.format(obj, mode, src, ' '.join(gen_headers)))
        for hh in ragels:
            src = ragels[hh]
            f.write('build {}: ragel {}\n'.format(hh, src))
        for thrift in thrifts:
            outs = ' '.join(thrift.generated('$builddir/{}/gen'.format(mode)))
            f.write('build {}: thrift.{} {}\n'.format(outs, mode, thrift.source))
            for cc in thrift.sources('$builddir/{}/gen'.format(mode)):
                obj = cc.replace('.cpp', '.o')
                f.write('build {}: cxx.{} {}\n'.format(obj, mode, cc))
        for grammar in antlr3_grammars:
            outs = ' '.join(grammar.generated('$builddir/{}/gen'.format(mode)))
            f.write('build {}: antlr3.{} {}\n  stem = {}\n'.format(outs, mode, grammar.source,
                                                                   grammar.source.rsplit('.', 1)[0]))
            for cc in grammar.sources('$builddir/{}/gen'.format(mode)):
                obj = cc.replace('.cpp', '.o')
                f.write('build {}: cxx.{} {}\n'.format(obj, mode, cc))
    f.write(textwrap.dedent('''\
        rule configure
          command = python3 configure.py $configure_args
          generator = 1
        build build.ninja: configure | configure.py
        rule cscope
            command = find -name '*.[chS]' -o -name "*.cc" -o -name "*.hh" | cscope -bq -i-
            description = CSCOPE
        build cscope: cscope
        default {modes_list}
        ''').format(modes_list = ' '.join(build_modes), **globals()))<|MERGE_RESOLUTION|>--- conflicted
+++ resolved
@@ -151,14 +151,9 @@
     'tests/output_stream_test',
     'tests/udp_zero_copy',
     'tests/shared_ptr_test',
-<<<<<<< HEAD
-    'tests/slab_test'
-    ] + urchin_tests
-=======
     'tests/slab_test',
     'tests/fstream_test'
-    ]
->>>>>>> 820ea940
+    ] + urchin_tests
 
 apps = [
     'apps/httpd/httpd',
